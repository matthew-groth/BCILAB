--- conflicted
+++ resolved
@@ -1,262 +1,254 @@
-function run_readlsl(varargin)
-% Receive real-time data from a source on the lab streaming layer.
-% run_readlsl(MatlabStream,SelectionProperty,SelectionValue,UpdateFrequency)
-%
-% This plugin connects to and receives data from a device on the lab streaming layer. The data source
-% is specified by means of a query (some allowed properties are type, name, channel_count, and srate).
-%
-% In:
-%   StreamName : name of the stream; a variable with this name will be created in the MATLAB workspace 
-%                to hold the stream's data. If such a variable already exists it will be overridden.
-%
-%   DataStreamQuery : Data stream query. Allows to select an LSL data stream to read from (e.g., by setting 
-%                     it to 'type=''EEG''' or 'name=''BioSemi'''). (default: 'type=''EEG''')
-%
-%   MarkerStreamQuery : Marker stream query. Allows to select an LSL marker stream to read from (e.g., by setting 
-%                       it to 'type=''Markers'''). Leave it empty to ignore markers. (default: 'type=''Markers''')
-%
-%   ConvertToDouble : Always convert the signal to double precision. (default: true)
-%   
-%   UpdateFrequency : The rate at which new chunks of data is polled from the device, in Hz. 
-%                     (default: 20)
-%
-%   BufferLength : Internal buffering length. This is the maximum amount of backlog that you can
-%                  get, in seconds. (default: 30)
-%
-%   ChannelOverride : Override channel labels. This allows to replace the channel labels that 
-%                     are provided by the stream. (default: {})
-%
-%   SamplingRateOverride : Override sampling rate. This allows to replace the sampling rate that is
-%                          provided by the stream. (default: 0)
-%
-%   MarkerPlacement : Marker placement rule. Controls how the latency of markers is determined --
-%                     can use fractional placement, which is based on the sampling rate (potentially
-%                     the most precise, but requires that the sampling rate is well within 1% of the
-%                     true value) or placement next to the nearest sample (also works for streams
-%                     that have irregular sampling rate). (default: 'nearest')
-%
-%   ClockAlignment : Clock alignment algorithm. The algorithm used to smooth clock alignment
-%                    measurements; if the clock drift between data and markers is assumed to be low
-%                    (e.g., come from same machine), then median is the safest choice. If drift is
-%                    substantial (e.g., on a networked installation) then one may use linear to
-%                    correct for that, but if the network is under heavy load it is safer to use
-%                    the trimmed or robust estimators. The trimmed estimator survives occasional
-%                    extreme load spikes, and the robust estimator further improves that tolerance
-%                    by 2x. The only issue with the robust estimator is that whenever it updates
-%                    (every 5s) it delays the BCI output by an extra 15ms of processing time. Zero
-%                    disables the time-correction. (default: 'median')
-%
-%   JitterCorrection : Correct for jittered time stamps. This corrects jitter in the time stamps of
-%                      the data stream chunks assuming that the underlying sampling rate is regular
-%                      but may drift slowly. (default: true)
-%
-%   ForgetHalftime : Forget factor as information half-life. In estimating the effective sampling rate 
-%                    a sample which is this many seconds old will be weighted 1/2 as much as the
-%                    current sample in an exponentially decaying window. (default: 30)
-%
-% Notes:
-%   The general format of the queries is that of an XPath 1.0 predicate on the meta-data of a given stream.
-%
-%   Some older versions of MATLAB (solved since 2009a) cannot handle a sender disconnecting while
-%   run_readlsl is running; on those versions you need to clear (i.e., stop) the stream before you
-%   disconnect at the sender side, otherwise your MATLAB will hang.
-%
-% Examples:
-%   % receive data from a device that contains gaze data
-%   run_readlsl('mystream','type','Gaze');
-%
-%   % read from an EEG stream (default) but use custom channel labels
-%   run_readlsl('ChannelOverride', {'C3','C4','Cz','O1','O2'};
-%
-%   % read from a stream that has the name 'PhaseSpace'
-%   run_readlsl('SelectionProperty','name','SelectionValue','PhaseSpace')
-%
-%                               Christian Kothe, Swartz Center for Computational Neuroscience, UCSD
-%                               2012-03-21
-
-    persistent lib;
-
-    % declare the name of this component (shown in the menu)
-    declare_properties('name','Lab streaming layer');
-
-    % read options
-    opts = arg_define(varargin, ...
-        arg({'new_stream','MatlabStreamName','MatlabStream'}, 'laststream',[],'MATLAB Stream Name. A variable with this name will be created in the MATLAB workspace to hold the stream''s data. If such a variable already exists it will be overridden.','type','char'), ...
-        arg({'data_query','DataStreamQuery','DataQuery'}, 'type=''EEG''',[],'Data stream query. Allows to select a data stream to read from (e.g., by setting it to type=''EEG'' or name=''BioSemi'').'), ...
-        arg({'marker_query','MarkerStreamQuery','MarkerQuery'},'type=''Markers''',[],'Marker stream query. Allows to select a marker stream to read from (e.g., by setting it to type=''Markers''). Leave it empty to ignore markers.','shape','row','type','char'), ...
-        arg({'always_double','ConvertToDouble'},true,[],'Convert to double. Always convert the signal to double precision.'), ...
-        arg({'update_freq','UpdateFrequency'},20,[0 0.0001 200 Inf],'Update frequency. The rate at which new chunks of data is polled from the device, in Hz.'), ...
-        arg({'buffer_len','BufferLength'},10,[0 0.1 300 Inf],'Internal buffering length. This is the maximum amount of backlog that you can get.'), ...
-        arg({'channel_override','ChannelOverride'}, [], [], 'Override channel labels. This allows to replace the channel labels that are provided by the stream.','type','cellstr','shape','row'), ...
-        arg({'srate_override','SamplingRateOverride'}, 0, [], 'Override sampling rate. This allows to replace the sampling rate that is provided by the stream.'), ...
-        arg({'marker_placement','MarkerPlacement'}, 'nearest', {'nearest','interpolated'}, 'Marker placement rule. Controls how the latency of markers is determined -- can use interpolated placement, which is based on the sampling rate (but requires that the sampling rate is well within 1% of the true value) or placement next to the nearest sample (works for streams that have irregular sampling rate).','guru',true), ...
-        arg({'clock_alignment','ClockAlignment'}, 'median', {'trimmed','median','robust','linear','raw','zero'}, 'Clock alignment algorithm. The algorithm used to smooth clock alignment measurements; if the clock drift between data and markers is assumed to be low (e.g., come from same machine), then median is the safest choice. If drift is substantial (e.g., on a networked installation) then one may use linear to correct for that, but if the network is under heavy load it is better to use the trimmed or robust estimator. The trimmed estimator survives occasional extreme load spikes, and the robust estimator further improves that tolerance by 2x. The only issue with the robust estimator is that whenever it updates (every 5s) it delays the BCI output by an extra 15ms of processing time. Most estimators other than median can introduce a few-ms jitter between data and markers. Zero disables the time-correction.','guru',true), ...
-        arg({'jitter_correction','JitterCorrection'}, true, [], 'Correct for jittered time stamps. This corrects jitter in the time stamps of the data stream chunks assuming that the underlying sampling rate is regular.','guru',true), ...
-<<<<<<< HEAD
-        arg({'forget_halftime','ForgetHalftime'}, 30, [], 'Forget factor as information half-life. In estimating the effective sampling rate a sample which is this many seconds old will be weighted 1/2 as much as the current sample in an exponentially decaying window.','guru',true), ...
-=======
-        arg({'forget_halftime','ForgetHalftime'}, 30, [1 10 60 Inf], 'Forget factor as information half-life. In estimating the effective sampling rate a sample which is this many seconds old will be weighted 1/2 as much as the current sample in an exponentially decaying window.','guru',true), ...
->>>>>>> 4fb590c9
-        arg_deprecated({'property','SelectionProperty'}, '',[],'Selection property. The selection criterion by which the desired device is identified on the net. This is a property that the desired device must have (e.g., name, type, desc/manufacturer, etc.'), ...
-        arg_deprecated({'value','SelectionValue'}, '',[],'Selection value. This is the value that the desired device must have for the selected property (e.g., EEG if searching by type, or Biosemi if searching by manufacturer).'));
-
-    % get a library handle (here with an explicit path because we want it to work if the toolbox is compiled, too)
-    if isempty(lib)
-        lib = lsl_loadlib(env_translatepath('dependencies:/liblsl-Matlab/bin')); end
-
-    if ~isempty(opts.property) && ~isempty(opts.value)
-        opts.data_query = [opts.property '=''' opts.value '''']; end
-
-    % look for the desired device
-    disp(['Looking for a device with ' opts.data_query ' ...']);
-    result = {};
-    while isempty(result)
-        result = lsl_resolve_bypred(lib,opts.data_query); end
-    
-    % create a new inlet & query stream info
-    disp('Opening an inlet...');
-    inlet = lsl_inlet(result{1});
-    info = inlet.info();
-
-    % try to get the channel labels & sanity-check them
-    if isempty(opts.channel_override)
-        channels = {};    
-        ch = info.desc().child('channels').child('channel');
-        if ch.empty()
-            ch = info.desc().child('channel'); end
-        while ~ch.empty()
-            name = ch.child_value_n('label');
-            if isempty(name)
-                name = ch.child_value_n('name'); end
-            if name
-                channels{end+1} = name; end %#ok<AGROW>
-            ch = ch.next_sibling_n('channel');
-        end
-    else
-        channels = opts.channel_override;
-    end
-    if length(channels) ~= info.channel_count()
-        disp('The number of channels in the stream does not match the number of labeled channel records. Using numbered labels.');
-        channels = cellfun(@(k)['Ch' num2str(k)],num2cell(1:info.channel_count(),1),'UniformOutput',false);
-    end
-
-    % allow the nominal_srate to be overridden
-    nominal_srate = info.nominal_srate();
-    if ~nominal_srate && ~opts.srate_override
-        fprintf('The given data stream reports a sampling rate of 0 (= irregular sampling); if you know that the stream is actually regularly sampled we recommend that you override the sampling rate by passing in a nonzero SamplingRateOverride value.'); end
-    if opts.srate_override
-        nominal_srate = opts.srate_override; end
-
-    % create online stream data structure in base workspace (using appropriate meta-data)
-    onl_newstream(opts.new_stream,'srate',nominal_srate,'chanlocs',channels,'buffer_len',opts.buffer_len);
-
-    if ~isempty(opts.marker_query)
-        % also try to find the desired marker stream
-        disp(['Looking for a marker stream with ' opts.marker_query ' ...']);
-        result = {};
-        while isempty(result)
-            result = lsl_resolve_bypred(lib,opts.marker_query); end
-        % create a new inlet
-        disp('Opening a marker inlet...');
-        marker_inlet = lsl_inlet(result{1});
-    else
-        marker_inlet = [];
-    end
-<<<<<<< HEAD
-
-=======
->>>>>>> 4fb590c9
-    
-    % initialize marker buffer
-    marker_data = {};       % marker samples gathered so far and to be committed with next overlapping chunk
-    marker_stamps = [];     % time stamps associated with those marker samples
-    
-    % state variables for recursive least squares jitter correction
-    P = 1e10*eye(2);        % precision matrix (inverse covariance matrix of predictors)
-    w = [0 0]';             % linear regression coefficients [offset,slope]
-    lam = 2^(-1/(nominal_srate*opts.forget_halftime)); % forget factor in RLS calculation
-    n = 0;                  % number of samples observed so far    
-    numeric_offset = [];    % time-stamp offset to keep numerics healthy; will be initialized with first measured time stamp
-    
-    % start background acquisition on the online stream (set up read_data as callback function)
-    onl_read_background(opts.new_stream,@()read_data(inlet,marker_inlet,opts.always_double),opts.update_freq);
-
-    disp('Now reading...');
-    
-    
-    function result = read_data(data_inlet,marker_inlet,always_double)
-        % get a new chunk of data
-        [chunk,stamps] = data_inlet.pull_chunk();
-        stamps = stamps + data_inlet.time_correction([],opts.clock_alignment);
-        if opts.jitter_correction
-            stamps = update_regression(stamps); end
-        if always_double
-            chunk = double(chunk); end
-        
-        if ~isempty(marker_inlet) && ~isempty(stamps)
-            % receive any available markers
-            corr = marker_inlet.time_correction([],opts.clock_alignment);
-            while true
-                [sample,ts] = marker_inlet.pull_sample(0.0);
-                if ts                
-                    marker_data(end+1) = sample; %#ok<AGROW>
-                    marker_stamps(end+1) = ts+corr; %#ok<AGROW>
-                else
-                    break;
-                end
-            end
-
-            % submit all markers that overlap the current chunk (some may be ahead of the chunks
-            % received thus far and will therefore be submitted on a subsequent update)
-            matching = marker_stamps < stamps(end);
-            if any(matching)
-                % calculate marker latencies, in samples relative to the beginning of the chunk being submitted
-                if (strcmp(opts.marker_placement,'nearest') || ~nominal_srate)
-                    latencies = argmin(abs(bsxfun(@minus,marker_stamps(matching),stamps(:))));
-                else
-                    latencies = 1 + (marker_stamps(matching)-stamps(1))*nominal_srate;
-                end
-                latencies = min(size(chunk,2),max(1,latencies));
-                markers = struct('type',marker_data(matching),'latency',num2cell(latencies));
-                % and remove the markers from the buffer
-                marker_data(matching) = [];
-                marker_stamps(matching) = [];
-            else
-                markers = [];
-            end
-            % construct output
-            result = {chunk,markers};
-        else
-            result = chunk;
-        end
-    end
-
-    % perform RLS block update of regression coefficients
-    % this is a regression from sample index onto timestamp of the sample
-    function y = update_regression(y)
-        if ~isempty(y)
-            % sanitize numerics (all done relative to the first observed time stamp)
-            if isempty(numeric_offset)
-                numeric_offset = y(1); end
-            y = y - numeric_offset;        
-            % define predictor matrix (bias, sample index)
-            X = [ones(1,length(y)); n + (1:length(y))];
-            n = n + length(y);            
-            % apply updates...
-            for t=1:length(y)
-                u = X(:,t);
-                d = y(t);
-                pi = u'*P;
-                gam = lam + pi*u;
-                k = pi'/gam;
-                al = d - w'*u;
-                w = w + k*al;
-                Pp = k*pi;
-                P = (1/lam)*(P-Pp);
-            end            
-            % predict y
-            y = w'*X + numeric_offset;
-        end
-    end
-
-end
+function run_readlsl(varargin)
+% Receive real-time data from a source on the lab streaming layer.
+% run_readlsl(MatlabStream,SelectionProperty,SelectionValue,UpdateFrequency)
+%
+% This plugin connects to and receives data from a device on the lab streaming layer. The data source
+% is specified by means of a query (some allowed properties are type, name, channel_count, and srate).
+%
+% In:
+%   StreamName : name of the stream; a variable with this name will be created in the MATLAB workspace 
+%                to hold the stream's data. If such a variable already exists it will be overridden.
+%
+%   DataStreamQuery : Data stream query. Allows to select an LSL data stream to read from (e.g., by setting 
+%                     it to 'type=''EEG''' or 'name=''BioSemi'''). (default: 'type=''EEG''')
+%
+%   MarkerStreamQuery : Marker stream query. Allows to select an LSL marker stream to read from (e.g., by setting 
+%                       it to 'type=''Markers'''). Leave it empty to ignore markers. (default: 'type=''Markers''')
+%
+%   ConvertToDouble : Always convert the signal to double precision. (default: true)
+%   
+%   UpdateFrequency : The rate at which new chunks of data is polled from the device, in Hz. 
+%                     (default: 20)
+%
+%   BufferLength : Internal buffering length. This is the maximum amount of backlog that you can
+%                  get, in seconds. (default: 30)
+%
+%   ChannelOverride : Override channel labels. This allows to replace the channel labels that 
+%                     are provided by the stream. (default: {})
+%
+%   SamplingRateOverride : Override sampling rate. This allows to replace the sampling rate that is
+%                          provided by the stream. (default: 0)
+%
+%   MarkerPlacement : Marker placement rule. Controls how the latency of markers is determined --
+%                     can use fractional placement, which is based on the sampling rate (potentially
+%                     the most precise, but requires that the sampling rate is well within 1% of the
+%                     true value) or placement next to the nearest sample (also works for streams
+%                     that have irregular sampling rate). (default: 'nearest')
+%
+%   ClockAlignment : Clock alignment algorithm. The algorithm used to smooth clock alignment
+%                    measurements; if the clock drift between data and markers is assumed to be low
+%                    (e.g., come from same machine), then median is the safest choice. If drift is
+%                    substantial (e.g., on a networked installation) then one may use linear to
+%                    correct for that, but if the network is under heavy load it is safer to use
+%                    the trimmed or robust estimators. The trimmed estimator survives occasional
+%                    extreme load spikes, and the robust estimator further improves that tolerance
+%                    by 2x. The only issue with the robust estimator is that whenever it updates
+%                    (every 5s) it delays the BCI output by an extra 15ms of processing time. Zero
+%                    disables the time-correction. (default: 'median')
+%
+%   JitterCorrection : Correct for jittered time stamps. This corrects jitter in the time stamps of
+%                      the data stream chunks assuming that the underlying sampling rate is regular
+%                      but may drift slowly. (default: true)
+%
+%   ForgetHalftime : Forget factor as information half-life. In estimating the effective sampling rate 
+%                    a sample which is this many seconds old will be weighted 1/2 as much as the
+%                    current sample in an exponentially decaying window. (default: 30)
+%
+% Notes:
+%   The general format of the queries is that of an XPath 1.0 predicate on the meta-data of a given stream.
+%
+%   Some older versions of MATLAB (solved since 2009a) cannot handle a sender disconnecting while
+%   run_readlsl is running; on those versions you need to clear (i.e., stop) the stream before you
+%   disconnect at the sender side, otherwise your MATLAB will hang.
+%
+% Examples:
+%   % receive data from a device that contains gaze data
+%   run_readlsl('mystream','type','Gaze');
+%
+%   % read from an EEG stream (default) but use custom channel labels
+%   run_readlsl('ChannelOverride', {'C3','C4','Cz','O1','O2'};
+%
+%   % read from a stream that has the name 'PhaseSpace'
+%   run_readlsl('SelectionProperty','name','SelectionValue','PhaseSpace')
+%
+%                               Christian Kothe, Swartz Center for Computational Neuroscience, UCSD
+%                               2012-03-21
+
+    persistent lib;
+
+    % declare the name of this component (shown in the menu)
+    declare_properties('name','Lab streaming layer');
+
+    % read options
+    opts = arg_define(varargin, ...
+        arg({'new_stream','MatlabStreamName','MatlabStream'}, 'laststream',[],'MATLAB Stream Name. A variable with this name will be created in the MATLAB workspace to hold the stream''s data. If such a variable already exists it will be overridden.','type','char'), ...
+        arg({'data_query','DataStreamQuery','DataQuery'}, 'type=''EEG''',[],'Data stream query. Allows to select a data stream to read from (e.g., by setting it to type=''EEG'' or name=''BioSemi'').'), ...
+        arg({'marker_query','MarkerStreamQuery','MarkerQuery'},'type=''Markers''',[],'Marker stream query. Allows to select a marker stream to read from (e.g., by setting it to type=''Markers''). Leave it empty to ignore markers.','shape','row','type','char'), ...
+        arg({'always_double','ConvertToDouble'},true,[],'Convert to double. Always convert the signal to double precision.'), ...
+        arg({'update_freq','UpdateFrequency'},20,[0 0.0001 200 Inf],'Update frequency. The rate at which new chunks of data is polled from the device, in Hz.'), ...
+        arg({'buffer_len','BufferLength'},10,[0 0.1 300 Inf],'Internal buffering length. This is the maximum amount of backlog that you can get.'), ...
+        arg({'channel_override','ChannelOverride'}, [], [], 'Override channel labels. This allows to replace the channel labels that are provided by the stream.','type','cellstr','shape','row'), ...
+        arg({'srate_override','SamplingRateOverride'}, 0, [], 'Override sampling rate. This allows to replace the sampling rate that is provided by the stream.'), ...
+        arg({'marker_placement','MarkerPlacement'}, 'nearest', {'nearest','interpolated'}, 'Marker placement rule. Controls how the latency of markers is determined -- can use interpolated placement, which is based on the sampling rate (but requires that the sampling rate is well within 1% of the true value) or placement next to the nearest sample (works for streams that have irregular sampling rate).','guru',true), ...
+        arg({'clock_alignment','ClockAlignment'}, 'median', {'trimmed','median','robust','linear','raw','zero'}, 'Clock alignment algorithm. The algorithm used to smooth clock alignment measurements; if the clock drift between data and markers is assumed to be low (e.g., come from same machine), then median is the safest choice. If drift is substantial (e.g., on a networked installation) then one may use linear to correct for that, but if the network is under heavy load it is better to use the trimmed or robust estimator. The trimmed estimator survives occasional extreme load spikes, and the robust estimator further improves that tolerance by 2x. The only issue with the robust estimator is that whenever it updates (every 5s) it delays the BCI output by an extra 15ms of processing time. Most estimators other than median can introduce a few-ms jitter between data and markers. Zero disables the time-correction.','guru',true), ...
+        arg({'jitter_correction','JitterCorrection'}, true, [], 'Correct for jittered time stamps. This corrects jitter in the time stamps of the data stream chunks assuming that the underlying sampling rate is regular.','guru',true), ...
+        arg({'forget_halftime','ForgetHalftime'}, 30, [1 10 60 Inf], 'Forget factor as information half-life. In estimating the effective sampling rate a sample which is this many seconds old will be weighted 1/2 as much as the current sample in an exponentially decaying window.','guru',true), ...
+        arg_deprecated({'property','SelectionProperty'}, '',[],'Selection property. The selection criterion by which the desired device is identified on the net. This is a property that the desired device must have (e.g., name, type, desc/manufacturer, etc.'), ...
+        arg_deprecated({'value','SelectionValue'}, '',[],'Selection value. This is the value that the desired device must have for the selected property (e.g., EEG if searching by type, or Biosemi if searching by manufacturer).'));
+
+    % get a library handle (here with an explicit path because we want it to work if the toolbox is compiled, too)
+    if isempty(lib)
+        lib = lsl_loadlib(env_translatepath('dependencies:/liblsl-Matlab/bin')); end
+
+    if ~isempty(opts.property) && ~isempty(opts.value)
+        opts.data_query = [opts.property '=''' opts.value '''']; end
+
+    % look for the desired device
+    disp(['Looking for a device with ' opts.data_query ' ...']);
+    result = {};
+    while isempty(result)
+        result = lsl_resolve_bypred(lib,opts.data_query); end
+    
+    % create a new inlet & query stream info
+    disp('Opening an inlet...');
+    inlet = lsl_inlet(result{1});
+    info = inlet.info();
+
+    % try to get the channel labels & sanity-check them
+    if isempty(opts.channel_override)
+        channels = {};    
+        ch = info.desc().child('channels').child('channel');
+        if ch.empty()
+            ch = info.desc().child('channel'); end
+        while ~ch.empty()
+            name = ch.child_value_n('label');
+            if isempty(name)
+                name = ch.child_value_n('name'); end
+            if name
+                channels{end+1} = name; end %#ok<AGROW>
+            ch = ch.next_sibling_n('channel');
+        end
+    else
+        channels = opts.channel_override;
+    end
+    if length(channels) ~= info.channel_count()
+        disp('The number of channels in the stream does not match the number of labeled channel records. Using numbered labels.');
+        channels = cellfun(@(k)['Ch' num2str(k)],num2cell(1:info.channel_count(),1),'UniformOutput',false);
+    end
+
+    % allow the nominal_srate to be overridden
+    nominal_srate = info.nominal_srate();
+    if ~nominal_srate && ~opts.srate_override
+        fprintf('The given data stream reports a sampling rate of 0 (= irregular sampling); if you know that the stream is actually regularly sampled we recommend that you override the sampling rate by passing in a nonzero SamplingRateOverride value.'); end
+    if opts.srate_override
+        nominal_srate = opts.srate_override; end
+
+    % create online stream data structure in base workspace (using appropriate meta-data)
+    onl_newstream(opts.new_stream,'srate',nominal_srate,'chanlocs',channels,'buffer_len',opts.buffer_len);
+
+    if ~isempty(opts.marker_query)
+        % also try to find the desired marker stream
+        disp(['Looking for a marker stream with ' opts.marker_query ' ...']);
+        result = {};
+        while isempty(result)
+            result = lsl_resolve_bypred(lib,opts.marker_query); end
+        % create a new inlet
+        disp('Opening a marker inlet...');
+        marker_inlet = lsl_inlet(result{1});
+    else
+        marker_inlet = [];
+    end
+    
+    % initialize marker buffer
+    marker_data = {};       % marker samples gathered so far and to be committed with next overlapping chunk
+    marker_stamps = [];     % time stamps associated with those marker samples
+    
+    % state variables for recursive least squares jitter correction
+    P = 1e10*eye(2);        % precision matrix (inverse covariance matrix of predictors)
+    w = [0 0]';             % linear regression coefficients [offset,slope]
+    lam = 2^(-1/(nominal_srate*opts.forget_halftime)); % forget factor in RLS calculation
+    n = 0;                  % number of samples observed so far    
+    numeric_offset = [];    % time-stamp offset to keep numerics healthy; will be initialized with first measured time stamp
+    
+    % start background acquisition on the online stream (set up read_data as callback function)
+    onl_read_background(opts.new_stream,@()read_data(inlet,marker_inlet,opts.always_double),opts.update_freq);
+
+    disp('Now reading...');
+    
+    
+    function result = read_data(data_inlet,marker_inlet,always_double)
+        % get a new chunk of data
+        [chunk,stamps] = data_inlet.pull_chunk();
+        stamps = stamps + data_inlet.time_correction([],opts.clock_alignment);
+        if opts.jitter_correction
+            stamps = update_regression(stamps); end
+        if always_double
+            chunk = double(chunk); end
+        
+        if ~isempty(marker_inlet) && ~isempty(stamps)
+            % receive any available markers
+            corr = marker_inlet.time_correction([],opts.clock_alignment);
+            while true
+                [sample,ts] = marker_inlet.pull_sample(0.0);
+                if ts                
+                    marker_data(end+1) = sample; %#ok<AGROW>
+                    marker_stamps(end+1) = ts+corr; %#ok<AGROW>
+                else
+                    break;
+                end
+            end
+
+            % submit all markers that overlap the current chunk (some may be ahead of the chunks
+            % received thus far and will therefore be submitted on a subsequent update)
+            matching = marker_stamps < stamps(end);
+            if any(matching)
+                % calculate marker latencies, in samples relative to the beginning of the chunk being submitted
+                if (strcmp(opts.marker_placement,'nearest') || ~nominal_srate)
+                    latencies = argmin(abs(bsxfun(@minus,marker_stamps(matching),stamps(:))));
+                else
+                    latencies = 1 + (marker_stamps(matching)-stamps(1))*nominal_srate;
+                end
+                latencies = min(size(chunk,2),max(1,latencies));
+                markers = struct('type',marker_data(matching),'latency',num2cell(latencies));
+                % and remove the markers from the buffer
+                marker_data(matching) = [];
+                marker_stamps(matching) = [];
+            else
+                markers = [];
+            end
+            % construct output
+            result = {chunk,markers};
+        else
+            result = chunk;
+        end
+    end
+
+    % perform RLS block update of regression coefficients
+    % this is a regression from sample index onto timestamp of the sample
+    function y = update_regression(y)
+        if ~isempty(y)
+            % sanitize numerics (all done relative to the first observed time stamp)
+            if isempty(numeric_offset)
+                numeric_offset = y(1); end
+            y = y - numeric_offset;        
+            % define predictor matrix (bias, sample index)
+            X = [ones(1,length(y)); n + (1:length(y))];
+            n = n + length(y);            
+            % apply updates...
+            for t=1:length(y)
+                u = X(:,t);
+                d = y(t);
+                pi = u'*P;
+                gam = lam + pi*u;
+                k = pi'/gam;
+                al = d - w'*u;
+                w = w + k*al;
+                Pp = k*pi;
+                P = (1/lam)*(P-Pp);
+            end            
+            % predict y
+            y = w'*X + numeric_offset;
+        end
+    end
+
+end