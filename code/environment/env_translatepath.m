--- conflicted
+++ resolved
@@ -55,18 +55,13 @@
 
 global tracking;
 
-<<<<<<< HEAD
 if ~ischar(filename)
     error('The file name must be given as a string.'); end
 if size(filename,1) ~= 1
     error('The file name must be a non-empty row vector of characters.'); end
 
-% turn the path into a system-dependent one
-filename = strrep(strrep(filename,'\',filesep),'/',filesep);
-=======
 % function to sanitize file names (replace file separators by system-dependent version)
 sanitize = @(filename) strrep(strrep(strrep(filename,'\',filesep),'/',filesep),[filesep filesep],filesep);
->>>>>>> 174b152c
 
 % loop until all path references have been resolved
 while true
